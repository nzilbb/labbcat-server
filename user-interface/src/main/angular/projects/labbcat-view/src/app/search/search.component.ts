--- conflicted
+++ resolved
@@ -113,7 +113,6 @@
             this.user = user as User;
         });
     }
-<<<<<<< HEAD
     setupTabs(): void {
         this.tabs = {};
         this.tabs["Participants"] = {
@@ -139,11 +138,10 @@
                 return;
             }
         }
-        this.router.navigate(["participants"], {
-            queryParams: {
-                to: "search"
-            }
-        });
+        let params = { to: "search" };
+        const searchJson = this.buildSearchJsonParam();
+        if (searchJson.length) params["searchJson"] = searchJson;
+        this.router.navigate(["participants"], { queryParams: params });
     }
     clearParticipantFilter(): void {
         this.participantDescription = "";
@@ -160,13 +158,14 @@
         });
     }
     selectTranscripts(): void {
-        this.router.navigate(["transcripts"], {
-            queryParams: {
-                to: "search",
-                participant_expression: this.participantQueryForTranscripts(),
-                participants: this.participantDescription
-            }
-        });
+        let params = {
+            to: "search",
+            participant_expression: this.participantQueryForTranscripts(),
+            participants: this.participantDescription
+        };
+        const searchJson = this.buildSearchJsonParam();
+        if (searchJson.length) params["searchJson"] = searchJson;
+        this.router.navigate(["transcripts"], { queryParams: params });
     }
     clearTranscriptFilter(): void {
         this.transcriptDescription = "";
@@ -181,23 +180,6 @@
             },
             queryParamsHandling: 'merge'
         });
-=======
-    selectParticipants(): void {
-        let params = { to: "search" };
-        const searchJson = this.buildSearchJsonParam();
-        if (searchJson.length) params["searchJson"] = searchJson;
-        this.router.navigate(["participants"], { queryParams: params });
-    }
-    selectTranscripts(): void {
-        let params = {
-            to: "search",
-            participant_expression: this.participantQueryForTranscripts(),
-            participants: this.participantDescription
-        };
-        const searchJson = this.buildSearchJsonParam();
-        if (searchJson.length) params["searchJson"] = searchJson;
-        this.router.navigate(["transcripts"], { queryParams: params });
->>>>>>> 00f99e4b
     }
     /** Ensure fields are filled in correctly, the value may have been passed in */
     standardizeMatrix(matrix: Matrix): Matrix {
