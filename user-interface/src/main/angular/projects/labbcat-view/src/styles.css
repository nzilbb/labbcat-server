--- conflicted
+++ resolved
@@ -237,11 +237,7 @@
     padding: 1px;
 }
 button:hover:not([disabled]) {
-<<<<<<< HEAD
-    background: #DDDDDD;
-=======
     background: #BBBBBB;
->>>>>>> 8bc8c32c
 }
 button:active:not([disabled]) {
     border: 1px inset;
