--- conflicted
+++ resolved
@@ -499,13 +499,8 @@
         display: table-row;
         padding-bottom: 0px;
     }
-<<<<<<< HEAD
     .list > .item:nth-of-type(odd) { background: #FAFAFA; }
     .list > .item:nth-of-type(even) { background: #FFFFFF; }
-=======
-    .list > .item:nth-child(odd) { background: #FAFAFA; }
-    .list > .item:nth-child(even) { background: #FFFFFF; }
->>>>>>> 8bc8c32c
     .list > .item > span { display: table-cell; }
     .list > .item > span.header-only { display: table-cell; }
     .list > .item > span > legend { display: none; }
