import { Component, OnInit, Input, Output, EventEmitter } from '@angular/core';
import { Inject } from '@angular/core';

import { LabbcatService } from '../labbcat.service';
import { Layer } from '../layer';

// TODO allow selective exclusion of layers by list

@Component({
  selector: 'lib-layer-checkboxes',
  templateUrl: './layer-checkboxes.component.html',
  styleUrls: ['./layer-checkboxes.component.css']
})
export class LayerCheckboxesComponent implements OnInit {
    /** optional already-loaded schema */
    @Input() schema: any;
    /** name attribute for checkboxes */
    @Input() name: string;
    /** Allow an annotation count to be specified when a layer is selected */
    @Input() includeCounts: boolean;
    /** Allow start/end anchoring to be specified when a layer is selected */
    @Input() includeAnchorSharing: boolean;
    /** Allow the relationship (containing or contained) to be specified when a spanning
        layer is selected */ 
    @Input() includeRelationship: boolean;
    /** Display icons */
    @Input() displayIcons: boolean;
<<<<<<< HEAD
    /** Display prefixes for participant/transcript attributes */
    @Input() displayAttributePrefixes: boolean;
    /** Show the data type of each layer */
    @Input() includeDataType: boolean;
=======
    /** Display layer counts */
    @Input() displayCounts: boolean;
>>>>>>> 93699474
    /** Show the alignment of each layer */
    @Input() includeAlignment: boolean;
    /** Show alignment as 0 for turn/word/segment */
    @Input() spoofAlignment: boolean;
    /** Show whether each layer allows vertical peers */
    @Input() includeVerticalPeers: boolean;
    /** Allow participant attribute layers to be selected */
    @Input() participant: boolean;
    /** Don't allow the 'participant' layer to be selected */
    @Input() excludeParticipant: boolean;
    /** Don't allow the 'main_participant' layer to be selected */
    @Input() excludeMainParticipant: boolean;
    /** Allow transcript attributes to be selected */
    @Input() transcript: boolean;
    /** Don't allow the 'corpus' layer to be selected */
    @Input() excludeCorpus: boolean;
    /** Don't allow the 'transcript' top-level layer to be selected */
    @Input() excludeRoot: boolean;
    /** Allow span layers to be selected */
    @Input() span: boolean;
    /** Allow phrase layers to be selected */
    @Input() phrase: boolean;
    /** Don't allow the 'turn' layer to be selected */
    @Input() excludeTurn: boolean;
    /** Don't allow the 'utterance' layer to be selected */
    @Input() excludeUtterance: boolean;
    /** Don't allow the 'word' layer to be selected */
    @Input() excludeWord: boolean;
    /** Include a layer category selector, to hide/reveal layers */
    @Input() category: boolean;
    /** Allow word layers to be selected */
    @Input() word: boolean;
    /** Allow segment layers to be selected */
    @Input() segment: boolean;
    /** Layer styles - key is the layerId, value is the CSS style definition for the layer */
    @Input() styles: { [key: string] : any };
<<<<<<< HEAD
=======
    /** Annotation counts - key is the layerId, value is the number of annotations (e.g. in a transcript) */
    @Input() annotationCounts: { [key: string] : any };
>>>>>>> 93699474
    /** Input list of IDs of layers whose checkbox should be disabled */
    @Input() disabled: string[];
    /** A layer ID to exclude options (annotation count, anchoring, etc.) for */
    @Input() excludeOptionsForLayerId: string[];
    /** Input list of IDs of selected (ticked) layers */
    @Input() selected: string[];
    /** Output list of IDs of selected (ticked) layers */
    @Output() selectedChange = new EventEmitter<string[]>();
    /** Input list of layers with interpreted (true) or raw (false) labels */
    @Input() interpretedRaw: { [key: string] : any };
    /** Output list of layers with interpreted (true) or raw (false) labels */
    @Output() interpretedRawChange = new EventEmitter<{ [key: string] : any }>();
    /** Hide controls bar, overriding the effect of any other settings that would normally trigger showing it */
    @Input() hideControls = false;
    
    participantAttributes: Layer[];
    transcriptAttributes: Layer[];
    spanLayers: Layer[];
    phraseLayers: Layer[];
    wordLayers: Layer[];
    segmentLayers: Layer[];
    imagesLocation : string;
    scopeCount = 0;
    categorySelections: any;

    constructor(
        private labbcatService: LabbcatService,
        @Inject('environment') private environment
    ) {
        this.imagesLocation = this.environment.imagesLocation;
    }

    ngOnInit(): void {
        this.scopeCount = 0;
        if (this.schema) {
            this.processSchema();
        } else {
            this.loadSchema();
        }
        if (this.participant) this.scopeCount++;
        if (this.transcript) this.scopeCount++;
        if (this.span) this.scopeCount++;
        if (this.phrase) this.scopeCount++;
        if (this.word) this.scopeCount++;
        if (this.segment) this.scopeCount++;
        if (!this.styles) this.styles = {};
<<<<<<< HEAD
        if (!this.disabled) this.disabled = [];
        if (!this.excludeOptionsForLayerId) this.excludeOptionsForLayerId = [];
=======
        if (!this.annotationCounts) this.annotationCounts = {};
        if (!this.disabled) this.disabled = [];
>>>>>>> 93699474
        if (!this.interpretedRaw) this.interpretedRaw = {};
    }

    loadSchema(): void {
        this.labbcatService.labbcat.getSchema((schema, errors, messages) => {
            this.schema = schema;
            this.processSchema();
        })
    }
    processSchema(): void {
        this.participantAttributes = [];
        this.transcriptAttributes = [];
        this.spanLayers = [];
        this.phraseLayers = [];
        this.wordLayers = [];
        this.segmentLayers = [];
        this.categorySelections = {};
<<<<<<< HEAD
        this.displayIcons = JSON.parse(sessionStorage.getItem("displayLayerIcons")) ??
            (typeof this.displayIcons == "string" ? this.displayIcons === "true" : this.displayIcons) ??
            true;
        this.displayAttributePrefixes = JSON.parse(sessionStorage.getItem("displayAttributePrefixes")) ??
            (typeof this.displayAttributePrefixes == "string" ? this.displayAttributePrefixes === "true" : this.displayAttributePrefixes) ??
            false;
=======
        this.displayCounts = JSON.parse(sessionStorage.getItem("displayLayerCounts")) ??
            (typeof this.displayCounts == "string" ? this.displayCounts === "true" : this.displayCounts) ??
            true;
>>>>>>> 93699474
        if (!this.selected) this.selected = [] as string[];

        // add category selectors in defined order
        for (let c in this.schema.categories) {
            if (c.startsWith("participant_")) { // participant attribute category
                if (this.participant) this.categorySelections[c] = false;
            } else if (c.startsWith("transcript_")) {  // transcript attribute category
                if (this.transcript) this.categorySelections[c] = false;
            } else  { // temporal layer category/project
                if (this.span || this.phrase || this.word) {
                     this.categorySelections[c] = false;
                }
            }

        } // next category
        
        for (let l in this.schema.layers) {
            let layer = this.schema.layers[l] as Layer;
            if (this.selected.includes(layer.id)) {
                layer._selected = true;
                if (layer.category) {
                    this.categorySelections[layer.category] = true;
                }
            }
            // fill in missing attribute hints
            if (layer.id == "participant") layer.hint = "Participant";
            if (layer.id == "main_participant") layer.hint = "Main participant";
            if (layer.id == "transcript") layer.hint = "Transcript file name";
            if (layer.id == "corpus") layer.hint = "Corpus";
            if (layer.id == "episode") layer.hint = "Series of transcripts";
            if (layer.id == "transcript_type") layer.hint = "Transcript type";
            if (layer.id == this.schema.root.id) {
                if (!this.excludeRoot) this.transcriptAttributes.push(layer);
            } else if (layer.id == "segment"
                || layer.parentId == "segment") {
                this.segmentLayers.push(layer);
            } else if (layer.id == this.schema.wordLayerId) {
                if (!this.excludeWord) this.wordLayers.push(layer);
            } else if (layer.parentId == this.schema.wordLayerId) {
                this.wordLayers.push(layer);
            } else if (layer.id == this.schema.turnLayerId) {
                if (!this.excludeTurn) this.phraseLayers.push(layer);
            } else if (layer.id == this.schema.utteranceLayerId) {
                if (!this.excludeUtterance) this.phraseLayers.push(layer);
            } else if (layer.parentId == this.schema.turnLayerId) {
                this.phraseLayers.push(layer);
            } else if (layer.id == this.schema.participantLayerId) {
                if (!this.excludeParticipant) this.participantAttributes.push(layer);
            } else if (layer.id == "main_participant") {
                if (!this.excludeMainParticipant) this.participantAttributes.push(layer);
            } else if (layer.parentId == this.schema.participantLayerId
                && layer.alignment == 0
                && layer.access == "1") { // only 'public' attributes
                this.participantAttributes.push(layer);
            } else if (layer.id == this.schema.corpusLayerId) {
                if (!this.excludeCorpus) this.transcriptAttributes.push(layer);
            } else if (layer.parentId == this.schema.root.id) {
                if (layer.alignment == 0) {
                    this.transcriptAttributes.push(layer);
                } else {
                    this.spanLayers.push(layer);
                }
            }
        } // next layer

        // now list the categories that are present
        let allLayers = [];
        if (this.participant) allLayers = allLayers.concat(this.participantAttributes);
        if (this.transcript) allLayers = allLayers.concat(this.transcriptAttributes);
        if (this.span) allLayers = allLayers.concat(this.spanLayers);
        if (this.phrase) allLayers = allLayers.concat(this.phraseLayers);
        if (this.word) allLayers = allLayers.concat(this.wordLayers);
    }
    
    Categories(): string[] {
        return Object.keys(this.categorySelections || {});
    }

    ParticipantLayerLabel(id): string {
        if (id == this.schema.participantLayerId && this.scopeCount > 1) {
            return "Name"; // TODO i18n
        }
        else return id.replace(/^participant_/,"");
    }
    TranscriptLayerLabel(id): string {
        if (id == this.schema.root.id && this.scopeCount > 1) {
            return "Name"; // TODO i18n
        }
        return id.replace(/^transcript_/,"");
    }
    IsAnchorable(layer: Layer): boolean {
        return this.includeAnchorSharing // only if enabled
            && layer.id != this.schema.turnLayerId // not system layers...
            && layer.id != this.schema.utteranceLayerId
            && layer.id != this.schema.wordLayerId
            && layer.peers // multiple child annotations
            && layer.alignment == 2; // intervals
            // N.B. not included in span layer fieldset
    }
    IsCountable(layer: Layer): boolean {
        return this.includeCounts // only if enabled
            && layer.id != this.schema.participantLayerId // not system layers...
            && layer.id != this.schema.corpusLayerId
            && layer.id != this.schema.root.id
            && layer.id != this.schema.turnLayerId
            && layer.id != this.schema.utteranceLayerId
            && layer.id != this.schema.wordLayerId
            && layer.peers; // multiple child annotations
    }

    handleCheckbox(layerId:string): void {
        this.schema.layers[layerId]._selected = !this.schema.layers[layerId]._selected;
        if (this.schema.layers[layerId]._selected) { // is it now selected?
            // add it, but in hierarchy order
            const newSelected = [];
            for (let layer of this.spanLayers) {
                if (layer._selected) newSelected.push(layer.id);
            }
            for (let layer of this.phraseLayers) {
                if (layer._selected) newSelected.push(layer.id);
            }
            for (let layer of this.wordLayers) {
                if (layer._selected) newSelected.push(layer.id);
            }
            for (let layer of this.segmentLayers) {
                if (layer._selected) newSelected.push(layer.id);
            }
            this.selected = newSelected;
        } else { // no longer selected
            this.selected = this.selected.filter(l => l != layerId); // remove it
        }
        this.selectedChange.emit(this.selected);
    }
    handleInterpretedRaw(layerId:string): void {
        if (!this.disabled || !this.disabled.includes(layerId)) {
            this.interpretedRaw[layerId] = !this.interpretedRaw[layerId];
            this.interpretedRawChange.emit(this.interpretedRaw);
        }
    }
    
    toggleLayerIcons(): void {
        this.displayIcons = !this.displayIcons;
        sessionStorage.setItem("displayLayerIcons", JSON.stringify(this.displayIcons));
    }
    toggleAttributePrefixes(): void {
        this.displayAttributePrefixes = !this.displayAttributePrefixes;
        sessionStorage.setItem("displayAttributePrefixes", JSON.stringify(this.displayAttributePrefixes));
    }
    toggleLayerCounts(): void {
        this.displayCounts = !this.displayCounts;
        sessionStorage.setItem("displayLayerCounts", JSON.stringify(this.displayCounts));
    }
}<|MERGE_RESOLUTION|>--- conflicted
+++ resolved
@@ -25,15 +25,12 @@
     @Input() includeRelationship: boolean;
     /** Display icons */
     @Input() displayIcons: boolean;
-<<<<<<< HEAD
     /** Display prefixes for participant/transcript attributes */
     @Input() displayAttributePrefixes: boolean;
     /** Show the data type of each layer */
     @Input() includeDataType: boolean;
-=======
     /** Display layer counts */
     @Input() displayCounts: boolean;
->>>>>>> 93699474
     /** Show the alignment of each layer */
     @Input() includeAlignment: boolean;
     /** Show alignment as 0 for turn/word/segment */
@@ -70,11 +67,8 @@
     @Input() segment: boolean;
     /** Layer styles - key is the layerId, value is the CSS style definition for the layer */
     @Input() styles: { [key: string] : any };
-<<<<<<< HEAD
-=======
     /** Annotation counts - key is the layerId, value is the number of annotations (e.g. in a transcript) */
     @Input() annotationCounts: { [key: string] : any };
->>>>>>> 93699474
     /** Input list of IDs of layers whose checkbox should be disabled */
     @Input() disabled: string[];
     /** A layer ID to exclude options (annotation count, anchoring, etc.) for */
@@ -121,13 +115,9 @@
         if (this.word) this.scopeCount++;
         if (this.segment) this.scopeCount++;
         if (!this.styles) this.styles = {};
-<<<<<<< HEAD
         if (!this.disabled) this.disabled = [];
         if (!this.excludeOptionsForLayerId) this.excludeOptionsForLayerId = [];
-=======
         if (!this.annotationCounts) this.annotationCounts = {};
-        if (!this.disabled) this.disabled = [];
->>>>>>> 93699474
         if (!this.interpretedRaw) this.interpretedRaw = {};
     }
 
@@ -145,18 +135,15 @@
         this.wordLayers = [];
         this.segmentLayers = [];
         this.categorySelections = {};
-<<<<<<< HEAD
         this.displayIcons = JSON.parse(sessionStorage.getItem("displayLayerIcons")) ??
             (typeof this.displayIcons == "string" ? this.displayIcons === "true" : this.displayIcons) ??
             true;
         this.displayAttributePrefixes = JSON.parse(sessionStorage.getItem("displayAttributePrefixes")) ??
             (typeof this.displayAttributePrefixes == "string" ? this.displayAttributePrefixes === "true" : this.displayAttributePrefixes) ??
             false;
-=======
         this.displayCounts = JSON.parse(sessionStorage.getItem("displayLayerCounts")) ??
             (typeof this.displayCounts == "string" ? this.displayCounts === "true" : this.displayCounts) ??
             true;
->>>>>>> 93699474
         if (!this.selected) this.selected = [] as string[];
 
         // add category selectors in defined order
