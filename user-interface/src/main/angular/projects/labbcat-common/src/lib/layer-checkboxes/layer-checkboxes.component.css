#layerSelector {
    margin-bottom: 6px;
}
@media all and (min-width: 640px) {
    #layerSelector { 
        display: flex;
        flex-direction: row; 
        margin-bottom: 2px;
    }
}
.layers, .categories {
    display: flex;
    flex-direction: column;
}
.layers > *, .categories > * {
    white-space: nowrap;
}
.layers label {
    animation-name: fade-in;
    animation-duration: 750ms;
}
.include-count {
    width: 4ch;
}
.anchor  {
    width: 20px;
    display: inline-block;
}
.share-start + label img, .share-end + label img {
    width: 15px;
    vertical-align: bottom;
}
.share-start + label {
    border-top-left-radius: 50%;
    border-top: 1px black dashed;
    border-left: 1px transparent solid;
}
.share-start + label .locked { display: none; }
.share-start + label .unlocked { display: inherit; opacity: 0.5; }

.share-start:checked + label {
    border-top: 1px black solid;
    border-left: 1px black solid;
}
.share-start:checked + label .locked { display: inherit; }
.share-start:checked + label .unlocked { display: none; }

.share-end + label {
    border-top-right-radius: 50%;
    border-top: 1px black dashed;
    border-right: 1px transparent solid;
    text-align: right;
}
.share-end + label .locked { display: none; }
.share-end + label .unlocked { display: inherit; opacity: 0.5; }

.share-end:checked + label {
    border-top: 1px black solid;
    border-right: 1px black solid;
}
.share-end:checked + label .locked { display: inherit; }
.share-end:checked + label .unlocked { display: none; }

img.data-type, img.alignment, img.vertical-peers {
    height: 1rem;
    margin-right: 0.2rem;
    cursor: help;
}
.layer-count:before {
    content: ' (';
}
.layer-count:after {
    content: ')';
}
.interpreted-selector {
    margin-left: 10px;
    height: 15px;
}
.deselected {
    opacity: 0.33;
}
<<<<<<< HEAD
#controls {
    font-style: italic;
}
@media all and (min-width: 640px) {
    #controls { 
        display: flex;
        flex-direction: row;
    }
    #controls .label-spacer {
        flex-grow: 1;
    }
=======
.icon-hider {
    font-style: italic;
}
@media all and (min-width: 640px) {
    .icon-hider { 
        display: flex;
        flex-direction: row;
    }
    .icon-hider label {
        flex-grow: 1;
    }
}
.no-display {
    display: none;
>>>>>>> 93699474
}<|MERGE_RESOLUTION|>--- conflicted
+++ resolved
@@ -79,7 +79,6 @@
 .deselected {
     opacity: 0.33;
 }
-<<<<<<< HEAD
 #controls {
     font-style: italic;
 }
@@ -91,7 +90,7 @@
     #controls .label-spacer {
         flex-grow: 1;
     }
-=======
+}
 .icon-hider {
     font-style: italic;
 }
@@ -106,5 +105,4 @@
 }
 .no-display {
     display: none;
->>>>>>> 93699474
 }